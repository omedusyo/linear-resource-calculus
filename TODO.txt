--- conflicted
+++ resolved
@@ -10,11 +10,6 @@
 
 * example programs:
   - cartesian/linear lambda calc interpreters
-<<<<<<< HEAD
   - suspendable/resumable parser objects (e.g. for when you get a stream of tokens from user, and you don't get all of the input at once)
-=======
-  - suspendable/resumable parser objects (e.g. for when you get a stream of tokens from user, and you don't get all of the input at once)
-
 * BUG
-  The input `123 //` fails with unexpected EOF
->>>>>>> 32c01695
+  The input `123 //` fails with unexpected EOF